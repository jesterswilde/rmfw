--- conflicted
+++ resolved
@@ -11,21 +11,6 @@
         background: #000;
         color: #fff;
         font-family: sans-serif;
-<<<<<<< HEAD
-      }
-
-      body {
-        position: relative;
-        overflow: hidden;
-      }
-
-      #default-viewport-root {
-        position: absolute;
-        top: 0;
-        right: 0;
-        bottom: 0;
-        left: 0;
-=======
         display: flex;
         align-items: stretch;
         justify-content: stretch;
@@ -35,7 +20,6 @@
         flex: 1 1 auto;
         min-height: 0;
         min-width: 0;
->>>>>>> 240cbd89
       }
 
       canvas {
